package orc

import (
	"bytes"
	"compress/flate"
	"fmt"
	"io"
	"io/ioutil"
	"math/rand"
	"os"
	"reflect"
	"testing"
	"time"
)

type bytesSizedReaderAt struct {
	*bytes.Buffer
}

func (b *bytesSizedReaderAt) Size() int64 {
	return int64(b.Len())
}

func (b *bytesSizedReaderAt) ReadAt(p []byte, off int64) (int, error) {
	copy(p, b.Bytes()[off:off+int64(len(p))])
	return len(p), nil
}

func TestWriter(t *testing.T) {
	f, err := ioutil.TempFile("", "testorc")
	if err != nil {
		t.Fatal(err)
	}

	filename := f.Name()
	defer os.Remove(filename) // clean up
	defer f.Close()

	schema, err := ParseSchema("struct<string1:string,timestamp1:timestamp,int1:int,boolean1:boolean,double1:double,nested:struct<double2:double,nested:struct<int2:int>>>")
	if err != nil {
		t.Fatal(err)
	}

	w, err := NewWriter(f, SetSchema(schema))
	if err != nil {
		t.Fatal(err)
	}

	now := time.Unix(1478123411, 99).UTC()
	timeIncrease := 5*time.Second + 10001*time.Nanosecond
	length := 1000
	var intSum int64
	for i := 0; i < length; i++ {
		string1 := fmt.Sprintf("%x", rand.Int63n(1000))
		timestamp1 := now.Add(time.Duration(i) * timeIncrease)
		int1 := rand.Int63n(10000)
		intSum += int1
		boolean1 := int1 > 4444
		double1 := rand.Float64()
		nested := []interface{}{
			rand.Float64(),
			[]interface{}{
				rand.Int63n(10000),
			},
		}
		err = w.Write(string1, timestamp1, int1, boolean1, double1, nested)
		if err != nil {
			t.Fatal(err)
		}
	}

	err = w.Close()
	if err != nil {
		t.Fatal(err)
	}

	// Read the writer output
	r, err := Open(filename)
	if err != nil {
		t.Fatal(err)
	}

	var compareIntSum int64
	var previousTimestamp time.Time
	c := r.Select("int1", "timestamp1")
	row := 0
	for c.Stripes() {
		for c.Next() {
			compareIntSum += c.Row()[0].(int64)
			timestamp, ok := c.Row()[1].(time.Time)
			if !ok {
				t.Fatalf("Row %d: Expected a time.Time but got %T", row, c.Row()[1])
			}
			if row == 0 {
				if timestamp != now {
					t.Fatalf("Row %d: Expected a timestamp %s got %s. Difference: %s", row, now, timestamp, now.Sub(timestamp))
				}
			} else {
				d := timestamp.Sub(previousTimestamp)
				if d != timeIncrease {
					t.Fatalf("Row %d: Expected a time increase of %s but got %s", row, timeIncrease, d)
				}
			}
			previousTimestamp = timestamp
			row++
		}
	}

	if err := c.Err(); err != nil && err != io.EOF {
		t.Fatal(err)
	}

	if intSum != compareIntSum {
		t.Errorf("Test failed, expected %v sum got %v", intSum, compareIntSum)
	}

	if row != length {
		t.Errorf("Test failed, expected %v rows got %v", length, row)
	}

}

func TestWriterWithCompression(t *testing.T) {
	f, err := ioutil.TempFile("", "testorc")
	if err != nil {
		t.Fatal(err)
	}

	filename := f.Name()
	defer os.Remove(filename) // clean up
	defer f.Close()

	schema, err := ParseSchema("struct<string1:string,timestamp1:timestamp,int1:int,boolean1:boolean,double1:double,nested:struct<double2:double,nested:struct<int2:int>>>")
	if err != nil {
		t.Fatal(err)
	}

	w, err := NewWriter(f, SetSchema(schema), SetCompression(CompressionZlib{Level: flate.DefaultCompression}))
	if err != nil {
		t.Fatal(err)
	}

	now := time.Unix(1478123411, 99).UTC()
	timeIncrease := 5*time.Second + 10001*time.Nanosecond
	length := 10001
	var intSum int64
	for i := 0; i < length; i++ {
		string1 := fmt.Sprintf("%x", rand.Int63n(1000))
		timestamp1 := now.Add(time.Duration(i) * timeIncrease)
		int1 := rand.Int63n(10000)
		intSum += int1
		boolean1 := int1 > 4444
		double1 := rand.Float64()
		nested := []interface{}{
			rand.Float64(),
			[]interface{}{
				rand.Int63n(10000),
			},
		}
		err = w.Write(string1, timestamp1, int1, boolean1, double1, nested)
		if err != nil {
			t.Fatal(err)
		}
	}

	err = w.Close()
	if err != nil {
		t.Fatal(err)
	}

	// Read the writer output
	r, err := Open(filename)
	if err != nil {
		t.Fatal(err)
	}

	var compareIntSum int64
	var previousTimestamp time.Time
	c := r.Select("int1", "timestamp1")
	row := 0
	for c.Stripes() {
		for c.Next() {
			compareIntSum += c.Row()[0].(int64)
			timestamp, ok := c.Row()[1].(time.Time)
			if !ok {
				t.Fatalf("Row %d: Expected a time.Time but got %T", row, c.Row()[1])
			}
			if row == 0 {
				if timestamp != now {
					t.Fatalf("Row %d: Expected a timestamp %s got %s. Difference: %s", row, now, timestamp, now.Sub(timestamp))
				}
			} else {
				d := timestamp.Sub(previousTimestamp)
				if d != timeIncrease {
					t.Fatalf("Row %d: Expected a time increase of %s but got %s", row, timeIncrease, d)
				}
			}
			previousTimestamp = timestamp
			row++
		}
	}

	if err := c.Err(); err != nil && err != io.EOF {
		t.Fatal(err)
	}

	if intSum != compareIntSum {
		t.Errorf("Test failed, expected %v sum got %v", intSum, compareIntSum)
	}

	if row != length {
		t.Errorf("Test failed, expected %v rows got %v", length, row)
	}

}

func TestWriterWithSnappyCompression(t *testing.T) {
	f, err := ioutil.TempFile("", "testorc")
	if err != nil {
		t.Fatal(err)
	}

	filename := f.Name()
	defer os.Remove(filename) // clean up
	defer f.Close()

	schema, err := ParseSchema("struct<string1:string,timestamp1:timestamp,int1:int,boolean1:boolean,double1:double,nested:struct<double2:double,nested:struct<int2:int>>>")
	if err != nil {
		t.Fatal(err)
	}

	w, err := NewWriter(f, SetSchema(schema), SetCompression(CompressionSnappy{}))
	if err != nil {
		t.Fatal(err)
	}

	now := time.Unix(1478123411, 99).UTC()
	timeIncrease := 5*time.Second + 10001*time.Nanosecond
	length := 10001
	var intSum int64
	for i := 0; i < length; i++ {
		string1 := fmt.Sprintf("%x", rand.Int63n(1000))
		timestamp1 := now.Add(time.Duration(i) * timeIncrease)
		int1 := rand.Int63n(10000)
		intSum += int1
		boolean1 := int1 > 4444
		double1 := rand.Float64()
		nested := []interface{}{
			rand.Float64(),
			[]interface{}{
				rand.Int63n(10000),
			},
		}
		err = w.Write(string1, timestamp1, int1, boolean1, double1, nested)
		if err != nil {
			t.Fatal(err)
		}
	}

	err = w.Close()
	if err != nil {
		t.Fatal(err)
	}

	// Read the writer output
	r, err := Open(filename)
	if err != nil {
		t.Fatal(err)
	}

	var compareIntSum int64
	var previousTimestamp time.Time
	c := r.Select("int1", "timestamp1")
	row := 0
	for c.Stripes() {
		for c.Next() {
			compareIntSum += c.Row()[0].(int64)
			timestamp, ok := c.Row()[1].(time.Time)
			if !ok {
				t.Fatalf("Row %d: Expected a time.Time but got %T", row, c.Row()[1])
			}
			if row == 0 {
				if timestamp != now {
					t.Fatalf("Row %d: Expected a timestamp %s got %s. Difference: %s", row, now, timestamp, now.Sub(timestamp))
				}
			} else {
				d := timestamp.Sub(previousTimestamp)
				if d != timeIncrease {
					t.Fatalf("Row %d: Expected a time increase of %s but got %s", row, timeIncrease, d)
				}
			}
			previousTimestamp = timestamp
			row++
		}
	}

	if err := c.Err(); err != nil && err != io.EOF {
		t.Fatal(err)
	}

	if intSum != compareIntSum {
		t.Errorf("Test failed, expected %v sum got %v", intSum, compareIntSum)
	}

	if row != length {
		t.Errorf("Test failed, expected %v rows got %v", length, row)
	}

}

func TestWriteNil(t *testing.T) {
	f, err := ioutil.TempFile("", "testwritenil")
	if err != nil {
		t.Fatal(err)
	}

	filename := f.Name()
	defer f.Close()
	defer os.Remove(filename)

	schema, err := ParseSchema("struct<string1:string,int1:int,double1:double,timestamp1:timestamp,boolean1:boolean>")
	if err != nil {
		t.Fatal(err)
	}

	w, err := NewWriter(f, SetSchema(schema))
	if err != nil {
		t.Fatal(err)
	}

	err = w.Write(nil, nil, nil, nil, nil)
	if err != nil {
		t.Errorf("Test failed, expected no error, got %v", err)
	}

	err = w.Close()
	if err != nil {
		t.Fatal(err)
	}

	r, err := Open(filename)
	if err != nil {
		t.Fatal(err)
	}
	c := r.Select("string1", "int1", "double1", "timestamp1", "boolean1")
	expected := []interface{}{nil, nil, nil, nil, nil}
	for c.Stripes() {
		for c.Next() {
			actual := c.Row()
			if !reflect.DeepEqual(actual, expected) {
				t.Errorf("Test failed, expected %v, got %v", expected, actual)
			}
		}
	}

}

func TestWriterWithCompressionSingleColumn(t *testing.T) {
	f, err := ioutil.TempFile("", "testorc")
	if err != nil {
		t.Fatal(err)
	}

	filename := f.Name()
	defer os.Remove(filename) // clean up
	defer f.Close()

	schema, err := ParseSchema("struct<int1:int>")
	if err != nil {
		t.Fatal(err)
	}

	w, err := NewWriter(f, SetSchema(schema), SetCompression(CompressionZlib{Level: flate.DefaultCompression}))
	if err != nil {
		t.Fatal(err)
	}

	length := 10
	var intSum int64
	for i := 0; i < length; i++ {
		int1 := int64(10)
		intSum += int1
		err = w.Write(int1)
		if err != nil {
			t.Fatal(err)
		}
	}

	err = w.Close()
	if err != nil {
		t.Fatal(err)
	}

	// Read the writer output
	r, err := Open(filename)
	if err != nil {
		t.Fatal(err)
	}
	var compareIntSum int64
	c := r.Select("int1")
	row := 0
	for c.Stripes() {
		for c.Next() {
			compareIntSum += c.Row()[0].(int64)
			row++
		}
	}

	if err := c.Err(); err != nil && err != io.EOF {
		t.Fatal(err)
	}

	if intSum != compareIntSum {
		t.Errorf("Test failed, expected %v sum got %v", intSum, compareIntSum)
	}

	if row != length {
		t.Errorf("Test failed, expected %v rows got %v", length, row)
	}

}

func TestWriterWithCompressionRecompress(t *testing.T) {
	t.Skip()

	f, err := ioutil.TempFile("", "testorc")
	if err != nil {
		t.Fatal(err)
	}

	filename := f.Name()
	defer os.Remove(filename) // clean up
	defer f.Close()

	original, err := Open("examples/demo-12-zlib.orc")
	if err != nil {
		t.Fatal(err)
	}
	defer original.Close()

	w, err := NewWriter(f, SetSchema(original.schema), SetCompression(CompressionZlib{Level: flate.DefaultCompression}))
	if err != nil {
		t.Fatal(err)
	}

	c := original.Select(original.schema.Columns()...)
	for c.Stripes() {
		for c.Next() {
			err = w.Write(c.Row()...)
			if err != nil {
				t.Fatal(err)
			}
		}
	}

	if err := c.Err(); err != nil && err != io.EOF {
		t.Fatal(err)
	}

	err = w.Close()
	if err != nil {
		t.Fatal(err)
	}
}

func TestWriterWithNils(t *testing.T) {
	f, err := ioutil.TempFile("", "testorc")
	if err != nil {
		t.Fatal(err)
	}

	filename := f.Name()
	defer os.Remove(filename)
	defer f.Close()

	schema, err := ParseSchema("struct<int1:int>")
	if err != nil {
		t.Fatal(err)
	}

	w, err := NewWriter(f, SetSchema(schema))
	if err != nil {
		t.Fatal(err)
	}
	numValues := 100
	values := make([]interface{}, numValues)

	for i := 0; i < numValues; i++ {
		if i%5 == 0 {
			values[i] = nil
		} else {
			values[i] = int64(i)
		}
		err := w.Write(values[i])
		if err != nil {
			t.Fatal(err)
		}
	}

	err = w.Close()
	if err != nil {
		t.Fatal(err)
	}

	// Read the writer output
	r, err := Open(filename)
	if err != nil {
		t.Fatal(err)
	}

	c := r.Select("int1")

	var row int
	for c.Stripes() {
		for c.Next() {
			val := c.Row()[0]
			if !reflect.DeepEqual(values[row], val) {
				t.Errorf("Test failed, expected %v, got %v", values[row], val)
			}
			row++
		}
	}

	if err := c.Err(); err != nil && err != io.EOF {
		t.Fatal(err)
	}

	if row != numValues {
		t.Errorf("Test failed, expected %v, got %v", numValues, row)
	}
}

<<<<<<< HEAD
type Column struct {
	Data []interface{}
}

func (c *Column) Range(from int, until int, f func(int, interface{})) {
	for i := from; i < until; i++ {
		if i >= len(c.Data) {
			break
		}
		f(i, c.Data[i])
	}

	return
}

func (c *Column) Count() int {
	return len(c.Data)
}

// Test basic functionality of column writers
func TestColumnWriters(t *testing.T) {
	schema, err := ParseSchema("struct<col1:int,col2:string,col3:double>") // Only allows flat struct
=======
func TestBooleanWriterAlternating(t *testing.T) {
	// Test was added to address issue: https://github.com/scritchley/orc/issues/61
	// Involves writing alternative true, nil, false values to a boolean column.

	f, err := ioutil.TempFile("", "testorc")
>>>>>>> e6fcbf41
	if err != nil {
		t.Fatal(err)
	}

<<<<<<< HEAD
	buffer1 := &bytes.Buffer{}
	writer, _ := NewWriter(buffer1, SetSchema(schema))
	cols := []*Column{
		{
			Data: []interface{}{
				1,
				2,
				3,
			},
		},
		{
			Data: []interface{}{
				"a",
				"b",
				"c",
			},
		},
		{
			Data: []interface{}{
				float64(1.0),
				float64(2.0),
				float64(3.0),
			},
		},
	}

	for j, _ := range cols[0].Data {
		row := make([]interface{}, len(cols))

		for i, _ := range cols {
			row[i] = cols[i].Data[j]
		}

		if err := writer.Write(row...); err != nil {
			t.Fatal(err)
		}
	}

	if err := writer.Close(); err != nil {
		t.Fatal(err)
	}

	iteratable := []ColumnIterator{cols[0],cols[1],cols[2]}
	buffer2 := &bytes.Buffer{}
	colWriter, _ := NewWriter(buffer2, SetSchema(schema))
	if err := colWriter.WriteColumns(iteratable); err != nil {
		t.Fatal(err)
	}

	if err := colWriter.Close(); err != nil {
		t.Fatal(err)
	}

	if !bytes.Equal(buffer1.Bytes(), buffer2.Bytes()) {
		t.Error("Row Writer and Column Writer differ")
	}
}

// Ensure that writing across multiple stripes works
func TestColumnWriters_MultipleStripes(t *testing.T) {
	schema, err := ParseSchema("struct<col1:int,col2:double>") // Only allows flat struct
=======
	filename := f.Name()
	defer os.Remove(filename)
	defer f.Close()

	schema, err := ParseSchema("struct<boolean1:boolean>")
	if err != nil {
		t.Fatal(err)
	}
	w, err := NewWriter(f, SetSchema(schema))
>>>>>>> e6fcbf41
	if err != nil {
		t.Fatal(err)
	}

<<<<<<< HEAD
	buffer1 := &bytes.Buffer{}
	writer, _ := NewWriter(buffer1, SetSchema(schema))
	col0 := &Column{
		Data: []interface{}{},
	}
	col1 := &Column{
		Data: []interface{}{},
	}

	for i:=0; i<15000;i++ {
		col0.Data = append(col0.Data, i)
		col1.Data = append(col1.Data, float64(i))
	}

	cols := []*Column{col0, col1}

	for j, _ := range cols[0].Data {
		row := make([]interface{}, len(cols))

		for i, _ := range cols {
			row[i] = cols[i].Data[j]
		}

		if err := writer.Write(row...); err != nil {
=======
	length := 20000
	expected := make([]interface{}, length)

	for i := 0; i < length; i++ {
		if i%2 == 0 {
			err = w.Write(true)
			expected[i] = true

		} else if i%3 == 0 {
			err = w.Write(nil)
			expected[i] = nil
		} else {
			err = w.Write(false)
			expected[i] = false
		}
		if err != nil {
>>>>>>> e6fcbf41
			t.Fatal(err)
		}
	}

<<<<<<< HEAD
	if err := writer.Close(); err != nil {
		t.Fatal(err)
	}

	iteratable := []ColumnIterator{col0, col1}
	buffer2 := &bytes.Buffer{}
	colWriter, _ := NewWriter(buffer2, SetSchema(schema))
	if err := colWriter.WriteColumns(iteratable); err != nil {
		t.Fatal(err)
	}

	if err := colWriter.Close(); err != nil {
		t.Fatal(err)
	}

	if !bytes.Equal(buffer1.Bytes(), buffer2.Bytes()) {
		t.Error("Row Writer and Column Writer differ")
	}
}

// Ensure that writing multiple columns across multiple stripes works
func TestColumnWriters_MultipleWrites(t *testing.T) {
	schema, err := ParseSchema("struct<col1:int,col2:double>") // Only allows flat struct
=======
	err = w.Close()
	if err != nil {
		t.Fatal(err)
	}

	// Read the writer output
	r, err := Open(filename)
>>>>>>> e6fcbf41
	if err != nil {
		t.Fatal(err)
	}

<<<<<<< HEAD
	buffer1 := &bytes.Buffer{}
	writer, _ := NewWriter(buffer1, SetSchema(schema))

	// 1st set of columns
	col0 := &Column{
		Data: []interface{}{},
	}
	col1 := &Column{
		Data: []interface{}{},
	}
	for i:=0; i<8000;i++ {
		col0.Data = append(col0.Data, i)
		col1.Data = append(col1.Data, float64(i))
	}
	cols := []*Column{col0, col1}
	for j, _ := range cols[0].Data {
		row := make([]interface{}, len(cols))

		for i, _ := range cols {
			row[i] = cols[i].Data[j]
		}

		if err := writer.Write(row...); err != nil {
			t.Fatal(err)
		}
	}
	// 2nd set of columns
	col2 := &Column{
		Data: []interface{}{},
	}
	col3 := &Column{
		Data: []interface{}{},
	}
	for i:=8000; i<15000;i++ {
		col2.Data = append(col0.Data, i)
		col3.Data = append(col1.Data, float64(i))
	}

	cols = []*Column{col2, col3}
	for j, _ := range cols[0].Data {
		row := make([]interface{}, len(cols))

		for i, _ := range cols {
			row[i] = cols[i].Data[j]
		}

		if err := writer.Write(row...); err != nil {
			t.Fatal(err)
		}
	}

	if err := writer.Close(); err != nil {
		t.Fatal(err)
	}

	// Flushing first set of columns
	iteratable := []ColumnIterator{col0, col1}
	buffer2 := &bytes.Buffer{}
	colWriter, _ := NewWriter(buffer2, SetSchema(schema))
	if err := colWriter.WriteColumns(iteratable); err != nil {
		t.Fatal(err)
	}
	// Flushing second set of columns
	iteratable = []ColumnIterator{col2, col3}
	if err := colWriter.WriteColumns(iteratable); err != nil {
		t.Fatal(err)
	}

	if err := colWriter.Close(); err != nil {
		t.Fatal(err)
	}

	if !bytes.Equal(buffer1.Bytes(), buffer2.Bytes()) {
		t.Error("Row Writer and Column Writer differ")
	}
=======
	c := r.Select("boolean1")
	row := 0
	got := make([]interface{}, length)
	for c.Stripes() {
		for c.Next() {
			got[row] = c.Row()[0]
			row++
		}
	}

	if len(got) != len(expected) {
		t.Errorf("Test failed, got length %v expected %v", len(got), len(expected))
	}

	if err := c.Err(); err != nil {
		t.Fatal(err)
	}

	for i := range expected {
		if !reflect.DeepEqual(expected[i], got[i]) {
			t.Errorf("Test failed for row %v, expected %v got %v", i, expected[i], got[i])
		}
	}

>>>>>>> e6fcbf41
}<|MERGE_RESOLUTION|>--- conflicted
+++ resolved
@@ -530,7 +530,6 @@
 	}
 }
 
-<<<<<<< HEAD
 type Column struct {
 	Data []interface{}
 }
@@ -553,18 +552,10 @@
 // Test basic functionality of column writers
 func TestColumnWriters(t *testing.T) {
 	schema, err := ParseSchema("struct<col1:int,col2:string,col3:double>") // Only allows flat struct
-=======
-func TestBooleanWriterAlternating(t *testing.T) {
-	// Test was added to address issue: https://github.com/scritchley/orc/issues/61
-	// Involves writing alternative true, nil, false values to a boolean column.
-
-	f, err := ioutil.TempFile("", "testorc")
->>>>>>> e6fcbf41
-	if err != nil {
-		t.Fatal(err)
-	}
-
-<<<<<<< HEAD
+	if err != nil {
+		t.Fatal(err)
+	}
+
 	buffer1 := &bytes.Buffer{}
 	writer, _ := NewWriter(buffer1, SetSchema(schema))
 	cols := []*Column{
@@ -626,22 +617,10 @@
 // Ensure that writing across multiple stripes works
 func TestColumnWriters_MultipleStripes(t *testing.T) {
 	schema, err := ParseSchema("struct<col1:int,col2:double>") // Only allows flat struct
-=======
-	filename := f.Name()
-	defer os.Remove(filename)
-	defer f.Close()
-
-	schema, err := ParseSchema("struct<boolean1:boolean>")
-	if err != nil {
-		t.Fatal(err)
-	}
-	w, err := NewWriter(f, SetSchema(schema))
->>>>>>> e6fcbf41
-	if err != nil {
-		t.Fatal(err)
-	}
-
-<<<<<<< HEAD
+	if err != nil {
+		t.Fatal(err)
+	}
+
 	buffer1 := &bytes.Buffer{}
 	writer, _ := NewWriter(buffer1, SetSchema(schema))
 	col0 := &Column{
@@ -666,7 +645,136 @@
 		}
 
 		if err := writer.Write(row...); err != nil {
-=======
+			t.Fatal(err)
+		}
+	}
+
+	if err := writer.Close(); err != nil {
+		t.Fatal(err)
+	}
+
+	iteratable := []ColumnIterator{col0, col1}
+	buffer2 := &bytes.Buffer{}
+	colWriter, _ := NewWriter(buffer2, SetSchema(schema))
+	if err := colWriter.WriteColumns(iteratable); err != nil {
+		t.Fatal(err)
+	}
+
+	if err := colWriter.Close(); err != nil {
+		t.Fatal(err)
+	}
+
+	if !bytes.Equal(buffer1.Bytes(), buffer2.Bytes()) {
+		t.Error("Row Writer and Column Writer differ")
+	}
+}
+
+// Ensure that writing multiple columns across multiple stripes works
+func TestColumnWriters_MultipleWrites(t *testing.T) {
+	schema, err := ParseSchema("struct<col1:int,col2:double>") // Only allows flat struct
+	if err != nil {
+		t.Fatal(err)
+	}
+
+	buffer1 := &bytes.Buffer{}
+	writer, _ := NewWriter(buffer1, SetSchema(schema))
+
+	// 1st set of columns
+	col0 := &Column{
+		Data: []interface{}{},
+	}
+	col1 := &Column{
+		Data: []interface{}{},
+	}
+	for i:=0; i<8000;i++ {
+		col0.Data = append(col0.Data, i)
+		col1.Data = append(col1.Data, float64(i))
+	}
+	cols := []*Column{col0, col1}
+	for j, _ := range cols[0].Data {
+		row := make([]interface{}, len(cols))
+
+		for i, _ := range cols {
+			row[i] = cols[i].Data[j]
+		}
+
+		if err := writer.Write(row...); err != nil {
+			t.Fatal(err)
+		}
+	}
+	// 2nd set of columns
+	col2 := &Column{
+		Data: []interface{}{},
+	}
+	col3 := &Column{
+		Data: []interface{}{},
+	}
+	for i:=8000; i<15000;i++ {
+		col2.Data = append(col0.Data, i)
+		col3.Data = append(col1.Data, float64(i))
+	}
+
+	cols = []*Column{col2, col3}
+	for j, _ := range cols[0].Data {
+		row := make([]interface{}, len(cols))
+
+		for i, _ := range cols {
+			row[i] = cols[i].Data[j]
+		}
+
+		if err := writer.Write(row...); err != nil {
+			t.Fatal(err)
+		}
+	}
+
+	if err := writer.Close(); err != nil {
+		t.Fatal(err)
+	}
+
+	// Flushing first set of columns
+	iteratable := []ColumnIterator{col0, col1}
+	buffer2 := &bytes.Buffer{}
+	colWriter, _ := NewWriter(buffer2, SetSchema(schema))
+	if err := colWriter.WriteColumns(iteratable); err != nil {
+		t.Fatal(err)
+	}
+	// Flushing second set of columns
+	iteratable = []ColumnIterator{col2, col3}
+	if err := colWriter.WriteColumns(iteratable); err != nil {
+		t.Fatal(err)
+	}
+
+	if err := colWriter.Close(); err != nil {
+		t.Fatal(err)
+	}
+
+	if !bytes.Equal(buffer1.Bytes(), buffer2.Bytes()) {
+		t.Error("Row Writer and Column Writer differ")
+	}
+}
+
+func TestBooleanWriterAlternating(t *testing.T) {
+	// Test was added to address issue: https://github.com/scritchley/orc/issues/61
+	// Involves writing alternative true, nil, false values to a boolean column.
+
+	f, err := ioutil.TempFile("", "testorc")
+	if err != nil {
+		t.Fatal(err)
+	}
+
+	filename := f.Name()
+	defer os.Remove(filename)
+	defer f.Close()
+
+	schema, err := ParseSchema("struct<boolean1:boolean>")
+	if err != nil {
+		t.Fatal(err)
+	}
+	w, err := NewWriter(f, SetSchema(schema))
+	if err != nil {
+		t.Fatal(err)
+	}
+
 	length := 20000
 	expected := make([]interface{}, length)
 
@@ -683,36 +791,10 @@
 			expected[i] = false
 		}
 		if err != nil {
->>>>>>> e6fcbf41
-			t.Fatal(err)
-		}
-	}
-
-<<<<<<< HEAD
-	if err := writer.Close(); err != nil {
-		t.Fatal(err)
-	}
-
-	iteratable := []ColumnIterator{col0, col1}
-	buffer2 := &bytes.Buffer{}
-	colWriter, _ := NewWriter(buffer2, SetSchema(schema))
-	if err := colWriter.WriteColumns(iteratable); err != nil {
-		t.Fatal(err)
-	}
-
-	if err := colWriter.Close(); err != nil {
-		t.Fatal(err)
-	}
-
-	if !bytes.Equal(buffer1.Bytes(), buffer2.Bytes()) {
-		t.Error("Row Writer and Column Writer differ")
-	}
-}
-
-// Ensure that writing multiple columns across multiple stripes works
-func TestColumnWriters_MultipleWrites(t *testing.T) {
-	schema, err := ParseSchema("struct<col1:int,col2:double>") // Only allows flat struct
-=======
+			t.Fatal(err)
+		}
+	}
+
 	err = w.Close()
 	if err != nil {
 		t.Fatal(err)
@@ -720,88 +802,10 @@
 
 	// Read the writer output
 	r, err := Open(filename)
->>>>>>> e6fcbf41
-	if err != nil {
-		t.Fatal(err)
-	}
-
-<<<<<<< HEAD
-	buffer1 := &bytes.Buffer{}
-	writer, _ := NewWriter(buffer1, SetSchema(schema))
-
-	// 1st set of columns
-	col0 := &Column{
-		Data: []interface{}{},
-	}
-	col1 := &Column{
-		Data: []interface{}{},
-	}
-	for i:=0; i<8000;i++ {
-		col0.Data = append(col0.Data, i)
-		col1.Data = append(col1.Data, float64(i))
-	}
-	cols := []*Column{col0, col1}
-	for j, _ := range cols[0].Data {
-		row := make([]interface{}, len(cols))
-
-		for i, _ := range cols {
-			row[i] = cols[i].Data[j]
-		}
-
-		if err := writer.Write(row...); err != nil {
-			t.Fatal(err)
-		}
-	}
-	// 2nd set of columns
-	col2 := &Column{
-		Data: []interface{}{},
-	}
-	col3 := &Column{
-		Data: []interface{}{},
-	}
-	for i:=8000; i<15000;i++ {
-		col2.Data = append(col0.Data, i)
-		col3.Data = append(col1.Data, float64(i))
-	}
-
-	cols = []*Column{col2, col3}
-	for j, _ := range cols[0].Data {
-		row := make([]interface{}, len(cols))
-
-		for i, _ := range cols {
-			row[i] = cols[i].Data[j]
-		}
-
-		if err := writer.Write(row...); err != nil {
-			t.Fatal(err)
-		}
-	}
-
-	if err := writer.Close(); err != nil {
-		t.Fatal(err)
-	}
-
-	// Flushing first set of columns
-	iteratable := []ColumnIterator{col0, col1}
-	buffer2 := &bytes.Buffer{}
-	colWriter, _ := NewWriter(buffer2, SetSchema(schema))
-	if err := colWriter.WriteColumns(iteratable); err != nil {
-		t.Fatal(err)
-	}
-	// Flushing second set of columns
-	iteratable = []ColumnIterator{col2, col3}
-	if err := colWriter.WriteColumns(iteratable); err != nil {
-		t.Fatal(err)
-	}
-
-	if err := colWriter.Close(); err != nil {
-		t.Fatal(err)
-	}
-
-	if !bytes.Equal(buffer1.Bytes(), buffer2.Bytes()) {
-		t.Error("Row Writer and Column Writer differ")
-	}
-=======
+	if err != nil {
+		t.Fatal(err)
+	}
+
 	c := r.Select("boolean1")
 	row := 0
 	got := make([]interface{}, length)
@@ -826,5 +830,4 @@
 		}
 	}
 
->>>>>>> e6fcbf41
 }